"""Mass profiles"""

import numpy as np
from scipy import special
from scipy import optimize

from .surface_density import b_cb
from .volume_density import p_ln
from .utils import radians_per_arcsec

def _r200(mass_function, mass_params,
          rlow=1, rhigh=10000, delta_c=200, rho_crit=137):
    """Computes r200 for the specified DM halo.
    M_dm(r) = mass_function(r, *mass_params)
    rlow and rhigh should bracket the virial radius
    """
    f = lambda r: mass_function(r, *mass_params) * 3 / (4 * np.pi * r**3) - delta_c * rho_crit
    # find the zeropoint
    rv = optimize.brentq(f, rlow, rhigh, disp=True)
    return rv

def _gNFW_to_NFW(rho_s, r_s, gamma):
    """(rho_s, r_s, gamma) -> (M200, c200)"""
    h = 0.678
    rho_crit = 277.46 * h ** 2
    M = lambda r: M_gNFW(r, r_s, rho_s, gamma, dist=1 / radians_per_arcsec)
    r200 = _r200(M, (), delta_c=200, rho_crit=rho_crit)
    M200 = 4 * np.pi * r200 ** 3 / 3 * (200 * rho_crit)
    c200 = r200 / r_s
    return M200, c200
    

def d_n(n):
    """Einasto coefficient, as described by Retana-Montenegro+2012."""
    return (3 * n - 1 / 3. + 8 / (1215 * n) + 184 / (229635 * n**2) + 1048
            / (31000725 * n**3) - 17557576 / (1242974068875 / n**4)) # + O(n^5)


def L_sersic(r, I0, Re, n, dist):
    """Luminosity associated with a Sersic surface density profile for a constant 
    mass-to-light ratio upsilon, at a deprojected radius, r.
    """
    # distance dependent conversions
    kpc_per_arcsec = dist * radians_per_arcsec
    r = r * kpc_per_arcsec
    Re = Re * kpc_per_arcsec
<<<<<<< HEAD
    # I0 = I0 * (4 * np.pi / radians_per_arcsec ** 2) 
    
=======
>>>>>>> 6485df8c
    p = p_ln(n)
    b = b_cb(n)
    a = Re / b**n
    return (2 * np.pi * I0 * a ** 2 * special.gamma(2 * n) /
            special.gammainc((3 - p) * n, (r / a) ** (1 / n)))


def L_sersic_s(r, I0_s, Re_s, n_s, dist, **kwargs):
    return L_sersic(r, I0_s, Re_s, n_s, dist)


def M_NFW(r, M200, dist, **kwargs):
    """NFW halo with mass-concentration relation from Mandelbaum+2008."""
    # distance conversion
    kpc_per_arcsec = dist * radians_per_arcsec
    r = r * kpc_per_arcsec
    h = 0.678
    rho_crit = 277.46 * h ** 2
    c0 = 4.6
    beta = 0.13
    M0 = h * 1e14
    # Mandelbaum+2008 relation
    c200 = c0 * (M200 / M0) ** beta
    f = lambda x: np.log(1 + x) - x / (1 + x)
    r200 = (3 * M200 / (4 * np.pi * 200 * rho_crit)) ** (1 / 3)
    return M200 * f(r * c200 / r200) / f(c200)


def M_gNFW(r, r_s, rho_s, gamma, dist, **kwargs):
    """Enclosed dark matter, parameterized as a generalized NFW profile.
    r is the input radius to evaluate enclosed mass.
    r_s is the scale radius.
    rho_s is the scale density.
    gamma is the shape parameter, with g = 0 for a core and g = 1 for a cusp.
    To derive the expression below from an integrated gNFW density profile, use
    the integral form of the hypergeometric function with a change of variables,
    r' -> rx, where r' is the dummy integration variable in the gNFW integrand
    and x is the dummy variable in the hypergeometric integrand.  Note that
    Beta(omega, 1) = 1 / omega.
    """
    # distance conversion
    kpc_per_arcsec = dist * radians_per_arcsec
    r = r * kpc_per_arcsec
    
    omega = 3 - gamma
    factor1 = 4 * np.pi * rho_s * r_s**3 / omega
    factor2 = (r / r_s)**omega
    factor3 = special.hyp2f1(omega, omega, omega + 1, -r / r_s)
    return factor1 * factor2 * factor3


def M_log(r, r_c, rho_c) :
    """Cumulative Mass profile from a logarithmic (LOG) potential profile."""
    return rho_c * (3 + (r / r_c)**2) / (1 + (r / r_c)**2)**2


def M_einasto(r, h, rho0, n_einasto):
    """Mass profile for an Einasto halo."""
    M = 4 * np.pi * rho0 * h**3 * n_einasto * special.gamma(3 * n_einasto)
    return M * special.gammainc(3 * n_einasto, (r / h)**(1 / n_einasto))


def M_sersic(r, upsilon, I0_s, Re_s, n_s, dist, **kwargs):
    return upsilon * L_sersic(r, I0_s, Re_s, n_s, dist)


def M_gNFW_constant_ML(R, r_s, rho_s, gamma, upsilon, I0_s, Re_s, n_s, dist, **kwargs):
    """gNFW halo with contant M/L and Sersic luminosity profile
    R is in arcsec, converted to kpc with dist (in kpc)
    """
    return M_gNFW(R, r_s, rho_s, gamma, dist) + M_sersic(R, upsilon, I0_s, Re_s, n_s, dist)


def M_gNFW_variable_ML(R, r_s, rho_s, gamma, I0_s, Re_s, n_s, dist, **kwargs):
    """gNFW halo with Sersic mass stellar mass profile from variable IMF
    Here the sersic profile must be a mass surface density, not a luminosity
    profile.
    R is in arcsec, converted to kpc with dist (in kpc)
    """
    return M_gNFW(R, r_s, rho_s, gamma, dist) + L_sersic(R, I0_s, Re_s, n_s, dist)

def M_NFW_constant_ML(R, M200, upsilon, I0_s, Re_s, n_s, dist, **kwargs):
    return M_NFW(R, M200, dist) + upsilon * L_sersic(R, I0_s, Re_s, n_s, dist)

def M_NFW_variable_ML(R, M200, I0_s, Re_s, n_s, dist, **kwargs):
    return M_NFW(R, M200, dist) + L_sersic(R, I0_s, Re_s, n_s, dist)<|MERGE_RESOLUTION|>--- conflicted
+++ resolved
@@ -44,11 +44,6 @@
     kpc_per_arcsec = dist * radians_per_arcsec
     r = r * kpc_per_arcsec
     Re = Re * kpc_per_arcsec
-<<<<<<< HEAD
-    # I0 = I0 * (4 * np.pi / radians_per_arcsec ** 2) 
-    
-=======
->>>>>>> 6485df8c
     p = p_ln(n)
     b = b_cb(n)
     a = Re / b**n
